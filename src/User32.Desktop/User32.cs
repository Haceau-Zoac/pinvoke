--- conflicted
+++ resolved
@@ -142,11 +142,7 @@
         public static extern IntPtr GetForegroundWindow();
 
         [DllImport(nameof(User32))]
-<<<<<<< HEAD
-        public static extern IntPtr SendMessage(IntPtr hWnd, int wMsg, IntPtr wParam, IntPtr lParam);
-=======
-        public static extern unsafe int SendMessage(IntPtr hWnd, int wMsg, void* wParam, void* lParam);
->>>>>>> 1e57e996
+        public static extern unsafe IntPtr SendMessage(IntPtr hWnd, int wMsg, void* wParam, void* lParam);
 
         /// <summary>
         ///     Brings the thread that created the specified window into the foreground and activates the window. Keyboard
