--- conflicted
+++ resolved
@@ -27,10 +27,7 @@
   </PropertyGroup>
   <ItemGroup>
     <Compile Include="BCrypt+AlgorithmIdentifiers.cs" />
-<<<<<<< HEAD
-=======
     <Compile Include="BCrypt+AsymmetricKeyBlobTypes.cs" />
->>>>>>> 60ea61c9
     <Compile Include="BCrypt+BCryptBuffer.cs" />
     <Compile Include="BCrypt+BCryptBufferDesc.cs" />
     <Compile Include="BCrypt+BCryptCloseAlgorithmProviderFlags.cs" />
