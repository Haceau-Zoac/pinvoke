--- conflicted
+++ resolved
@@ -685,7 +685,54 @@
         [DllImport(nameof(Kernel32), SetLastError = true)]
         public static extern bool IsWow64Process(SafeObjectHandle hProcess, out bool Wow64Process);
 
-<<<<<<< HEAD
+        /// <summary>
+        /// Creates an anonymous pipe, and returns handles to the read and write ends of the pipe.
+        /// </summary>
+        /// <param name="hReadPipe">
+        /// A pointer to a variable that receives the read handle for the pipe.
+        /// </param>
+        /// <param name="hWritePipe">
+        /// A pointer to a variable that receives the write handle for the pipe.
+        /// </param>
+        /// <param name="lpPipeAttributes">
+        /// A pointer to a SECURITY_ATTRIBUTES structure that determines whether the returned handle can be inherited by child processes. If <paramref name="lpPipeAttributes"/> is NULL, the handle cannot be inherited.
+        /// The <see cref="SECURITY_ATTRIBUTES.lpSecurityDescriptor"/> member of the structure specifies a security descriptor for the new pipe. If <paramref name="lpPipeAttributes"/> is NULL, the pipe gets a default security descriptor. The ACLs in the default security descriptor for a pipe come from the primary or impersonation token of the creator.
+        /// </param>
+        /// <param name="nSize">
+        /// The size of the buffer for the pipe, in bytes. The size is only a suggestion; the system uses the value to calculate an appropriate buffering mechanism. If this parameter is zero, the system uses the default buffer size.
+        /// </param>
+        /// <returns>
+        /// If the function succeeds, the return value is nonzero.
+        /// If the function fails, the return value is zero. To get extended error information, call <see cref="GetLastError"/>.
+        /// </returns>
+        [DllImport(nameof(Kernel32))]
+        [return: MarshalAs(UnmanagedType.Bool)]
+        public static extern bool CreatePipe(
+            out SafeObjectHandle hReadPipe,
+            out SafeObjectHandle hWritePipe,
+            SECURITY_ATTRIBUTES lpPipeAttributes,
+            uint nSize);
+
+        /// <summary>Removes as many pages as possible from the working set of the specified process.</summary>
+        /// <param name="hProcess">
+        ///     A handle to the process. The handle must have the PROCESS_QUERY_INFORMATION or
+        ///     PROCESS_QUERY_LIMITED_INFORMATION access right and the PROCESS_SET_QUOTA access right.
+        /// </param>
+        /// <returns>
+        ///     If the function succeeds, the return value is nonzero.
+        ///     <para>
+        ///         If the function fails, the return value is zero. To get extended error information, call
+        ///         <see cref="GetLastError" />.
+        ///     </para>
+        /// </returns>
+        /// <remarks>
+        ///     This function is exported by kernel32.dll only since Windows 7, on previous version of windows it's
+        ///     exported by Psapi.dll as "EmptyWorkingSet".
+        /// </remarks>
+        [DllImport(nameof(Kernel32), SetLastError = true)]
+        [return: MarshalAs(UnmanagedType.Bool)]
+        public static extern bool K32EmptyWorkingSet(SafeObjectHandle hProcess);
+
         /// <summary>Retrieves the window handle used by the console associated with the calling process.</summary>
         /// <returns>
         ///     The return value is a handle to the window used by the console associated with the calling process or
@@ -739,60 +786,13 @@
         /// </param>
         /// <returns>
         ///     If the function succeeds, the return value is a nonzero value.
-=======
-        /// <summary>
-        /// Creates an anonymous pipe, and returns handles to the read and write ends of the pipe.
-        /// </summary>
-        /// <param name="hReadPipe">
-        /// A pointer to a variable that receives the read handle for the pipe.
-        /// </param>
-        /// <param name="hWritePipe">
-        /// A pointer to a variable that receives the write handle for the pipe.
-        /// </param>
-        /// <param name="lpPipeAttributes">
-        /// A pointer to a SECURITY_ATTRIBUTES structure that determines whether the returned handle can be inherited by child processes. If <paramref name="lpPipeAttributes"/> is NULL, the handle cannot be inherited.
-        /// The <see cref="SECURITY_ATTRIBUTES.lpSecurityDescriptor"/> member of the structure specifies a security descriptor for the new pipe. If <paramref name="lpPipeAttributes"/> is NULL, the pipe gets a default security descriptor. The ACLs in the default security descriptor for a pipe come from the primary or impersonation token of the creator.
-        /// </param>
-        /// <param name="nSize">
-        /// The size of the buffer for the pipe, in bytes. The size is only a suggestion; the system uses the value to calculate an appropriate buffering mechanism. If this parameter is zero, the system uses the default buffer size.
-        /// </param>
-        /// <returns>
-        /// If the function succeeds, the return value is nonzero.
-        /// If the function fails, the return value is zero. To get extended error information, call <see cref="GetLastError"/>.
-        /// </returns>
-        [DllImport(nameof(Kernel32))]
-        [return: MarshalAs(UnmanagedType.Bool)]
-        public static extern bool CreatePipe(
-            out SafeObjectHandle hReadPipe,
-            out SafeObjectHandle hWritePipe,
-            SECURITY_ATTRIBUTES lpPipeAttributes,
-            uint nSize);
-
-        /// <summary>Removes as many pages as possible from the working set of the specified process.</summary>
-        /// <param name="hProcess">
-        ///     A handle to the process. The handle must have the PROCESS_QUERY_INFORMATION or
-        ///     PROCESS_QUERY_LIMITED_INFORMATION access right and the PROCESS_SET_QUOTA access right.
-        /// </param>
-        /// <returns>
-        ///     If the function succeeds, the return value is nonzero.
->>>>>>> b722c47c
         ///     <para>
         ///         If the function fails, the return value is zero. To get extended error information, call
         ///         <see cref="GetLastError" />.
         ///     </para>
         /// </returns>
-<<<<<<< HEAD
         [DllImport(nameof(Kernel32), SetLastError = true)]
         [return: MarshalAs(UnmanagedType.Bool)]
         private static extern bool FreeLibrary(IntPtr hModule);
-=======
-        /// <remarks>
-        ///     This function is exported by kernel32.dll only since Windows 7, on previous version of windows it's
-        ///     exported by Psapi.dll as "EmptyWorkingSet".
-        /// </remarks>
-        [DllImport(nameof(Kernel32), SetLastError = true)]
-        [return: MarshalAs(UnmanagedType.Bool)]
-        public static extern bool K32EmptyWorkingSet(SafeObjectHandle hProcess);
->>>>>>> b722c47c
     }
 }