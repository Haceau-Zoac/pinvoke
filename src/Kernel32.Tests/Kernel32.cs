--- conflicted
+++ resolved
@@ -659,23 +659,6 @@
         Assert.Equal(expected, actual);
     }
 
-<<<<<<< HEAD
-    [Fact]
-    public void LoadLibrary_And_FreeLibrary()
-    {
-        using (var library = LoadLibrary("kernel32.dll"))
-        {
-            Assert.False(library.IsInvalid);
-        }
-    }
-
-    [Fact]
-    public void GetConsoleWindow_DoesNotThrow()
-    {
-        // No assert possible as the answer depends on the test runner, we only want to know that the method can be called successfully.
-        GetConsoleWindow();
-=======
-
     [Fact]
     public void CreatePipe_ReadWrite()
     {
@@ -697,6 +680,21 @@
         {
             Assert.True(K32EmptyWorkingSet(pid));
         }
->>>>>>> b722c47c
+    }
+
+    [Fact]
+    public void LoadLibrary_And_FreeLibrary()
+    {
+        using (var library = LoadLibrary("kernel32.dll"))
+        {
+            Assert.False(library.IsInvalid);
+        }
+    }
+
+    [Fact]
+    public void GetConsoleWindow_DoesNotThrow()
+    {
+        // No assert possible as the answer depends on the test runner, we only want to know that the method can be called successfully.
+        GetConsoleWindow();
     }
 }