﻿// Copyright (c) to owners found in https://github.com/AArnott/pinvoke/blob/master/COPYRIGHT.md. All rights reserved.
// Licensed under the MIT license. See LICENSE.txt file in the project root for full license information.

using System;
using System.Diagnostics;
using System.IO;
using System.Linq;
using System.Runtime.InteropServices;
using System.Threading;
using PInvoke;
using Xunit;
using static PInvoke.Kernel32;

public partial class Kernel32
{
    private Random random = new Random();

    [Fact]
    public void CreateFile_DeleteOnClose()
    {
        string testPath = Path.Combine(Path.GetTempPath(), Path.GetRandomFileName());
        using (var tempFileHandle = CreateFile(
            testPath,
            PInvoke.Kernel32.FileAccess.GenericWrite,
            PInvoke.Kernel32.FileShare.Read,
            IntPtr.Zero,
            CreationDisposition.CreateAlways,
            CreateFileFlags.DeleteOnCloseFlag,
            new SafeObjectHandle()))
        {
            Assert.True(File.Exists(testPath));
        }

        Assert.False(File.Exists(testPath));
    }

    [Fact]
    public void FindFirstFile_NoMatches()
    {
        WIN32_FIND_DATA data;
        using (var handle = FindFirstFile("foodoesnotexist", out data))
        {
            Assert.True(handle.IsInvalid);
        }
    }

    [Fact]
    public void FindFirstFile_FindNextFile()
    {
        string testPath = Path.Combine(Path.GetTempPath(), Path.GetRandomFileName());
        try
        {
            Directory.CreateDirectory(testPath);
            string aTxt = Path.Combine(testPath, "a.txt");
            File.WriteAllText(aTxt, string.Empty);
            File.SetAttributes(aTxt, FileAttributes.Archive);

            var bTxt = Path.Combine(testPath, "b.txt");
            File.WriteAllText(bTxt, string.Empty);
            File.SetAttributes(bTxt, FileAttributes.Normal);

            WIN32_FIND_DATA data;
            using (var handle = FindFirstFile(Path.Combine(testPath, "*.txt"), out data))
            {
                Assert.False(handle.IsInvalid);
                Assert.Equal("a.txt", data.cFileName);
                Assert.Equal(FileAttribute.Archive, data.dwFileAttributes);

                Assert.True(FindNextFile(handle, out data));
                Assert.Equal("b.txt", data.cFileName);
                Assert.Equal(FileAttribute.Normal, data.dwFileAttributes);

                Assert.False(FindNextFile(handle, out data));
            }
        }
        finally
        {
            Directory.Delete(testPath, true);
        }
    }

    [Fact]
    public void Win32Exception_DerivesFromBCLType()
    {
        Assert.IsAssignableFrom<System.ComponentModel.Win32Exception>(new PInvoke.Win32Exception(1));
    }

    [Fact]
    public void GetCurrentThreadId_SameAsAppDomainOne()
    {
#pragma warning disable CS0618 // Type or member is obsolete
        var frameworkValue = AppDomain.GetCurrentThreadId();
#pragma warning restore CS0618 // Type or member is obsolete
        var pinvokeValue = GetCurrentThreadId();

        Assert.Equal((uint)frameworkValue, pinvokeValue);
    }

    [Fact]
    public void GetCurrentProcessId_SameAsProcessOne()
    {
        var frameworkValue = Process.GetCurrentProcess().Id;
        var pinvokeValue = GetCurrentProcessId();

        Assert.Equal((uint)frameworkValue, pinvokeValue);
    }

    [Fact]
    public void CreateToolhelp32Snapshot_CanGetCurrentProcess()
    {
        var currentProcess = GetCurrentProcessId();
        var snapshot = CreateToolhelp32Snapshot(CreateToolhelp32SnapshotFlags.TH32CS_SNAPPROCESS, 0);
        using (snapshot)
        {
            var processes = Process32Enumerate(snapshot).ToList();
            Assert.Contains(processes, p => p.th32ProcessID == currentProcess);
        }
    }

    [Fact]
    public void OpenProcess_CannotOpenSystem()
    {
        using (var system = OpenProcess(ProcessAccess.PROCESS_TERMINATE, false, 0x00000000))
        {
            var error = (Win32ErrorCode)Marshal.GetLastWin32Error();
            Assert.True(system.IsInvalid);
            Assert.Equal(Win32ErrorCode.ERROR_INVALID_PARAMETER, error);
        }
    }

    [Fact]
    public void OpenProcess_CanOpenSelf()
    {
        var currentProcessId = GetCurrentProcessId();
        var currentProcess = OpenProcess(ProcessAccess.PROCESS_QUERY_LIMITED_INFORMATION, false, currentProcessId);
        using (currentProcess)
        {
            Assert.False(currentProcess.IsInvalid);
        }
    }

    [Fact]
    public void QueryFullProcessImageName_CanGetForCurrentProcess()
    {
        var currentProcessId = GetCurrentProcessId();
        var currentProcess = OpenProcess(ProcessAccess.PROCESS_QUERY_LIMITED_INFORMATION, false, currentProcessId);
        using (currentProcess)
        {
            var actual = QueryFullProcessImageName(currentProcess);
            var expected = Process.GetCurrentProcess().MainModule.FileName;

            Assert.Equal(expected, actual, ignoreCase: true);
        }
    }

    [Fact]
<<<<<<< HEAD
    public void ReadFile_CanReadSynchronously()
    {
        var testPath = Path.GetTempFileName();
        try
        {
            const int testDataSize = 256;
            var expected = new byte[testDataSize];
            this.random.NextBytes(expected);

            File.WriteAllBytes(testPath, expected);

            using (var file = CreateFile(
                testPath,
                PInvoke.Kernel32.FileAccess.GenericRead,
                PInvoke.Kernel32.FileShare.None,
                IntPtr.Zero,
                CreationDisposition.OpenExisting,
                CreateFileFlags.NormalAttribute,
                new SafeObjectHandle()))
            {
                var actual = ReadFile(file, testDataSize);
                var actualData = actual.Skip(actual.Offset).Take(actual.Count);
                Assert.Equal(expected, actualData);
            }
        }
        finally
        {
            File.Delete(testPath);
        }
    }

    [Fact]
    public unsafe void ReadFile_CanReadOverlappedWithWait()
    {
        var testPath = Path.GetTempFileName();
        try
        {
            const int testDataSize = 256;
            var expected = new byte[testDataSize];
            this.random.NextBytes(expected);

            File.WriteAllBytes(testPath, expected);

            using (var file = CreateFile(
                testPath,
                PInvoke.Kernel32.FileAccess.GenericRead,
                PInvoke.Kernel32.FileShare.None,
                IntPtr.Zero,
                CreationDisposition.OpenExisting,
                CreateFileFlags.OverlappedFlag,
                new SafeObjectHandle()))
            {
                var overlapped = default(OVERLAPPED);
                var actual = new byte[testDataSize];
                fixed (byte* pActual = actual)
                {
                    var result = ReadFile(file, pActual, testDataSize, null, &overlapped);
                    if (result)
                    {
                        // We can't really test anything not covered by another test here :(
                        return;
                    }

                    var lastError = GetLastError();
                    Assert.Equal(Win32ErrorCode.ERROR_IO_PENDING, lastError);
                    uint bytesTransfered;
                    var overlappedResult = GetOverlappedResult(file, &overlapped, out bytesTransfered, true);
                    Assert.Equal((uint)testDataSize, bytesTransfered);
                    Assert.True(overlappedResult);
                }

                Assert.Equal(expected, actual);
            }
        }
        finally
        {
            File.Delete(testPath);
        }
    }

    [Fact]
    public unsafe void ReadFile_CanReadOverlappedWithWaitHandle()
    {
        var testPath = Path.GetTempFileName();
        try
        {
            const int testDataSize = 256;
            var expected = new byte[testDataSize];
            this.random.NextBytes(expected);

            File.WriteAllBytes(testPath, expected);

            using (var file = CreateFile(
                testPath,
                PInvoke.Kernel32.FileAccess.GenericRead,
                PInvoke.Kernel32.FileShare.None,
                IntPtr.Zero,
                CreationDisposition.OpenExisting,
                CreateFileFlags.OverlappedFlag,
                new SafeObjectHandle()))
            {
                var overlapped = default(OVERLAPPED);
                var actual = new byte[testDataSize];
                var evt = new ManualResetEvent(false);
                overlapped.hEvent = evt.SafeWaitHandle.DangerousGetHandle();
                fixed (byte* pActual = actual)
                {
                    var result = ReadFile(file, pActual, testDataSize, null, &overlapped);
                    if (result)
                    {
                        // We can't really test anything not covered by another test here :(
                        return;
                    }

                    var lastError = GetLastError();
                    Assert.Equal(Win32ErrorCode.ERROR_IO_PENDING, lastError);
                    Assert.True(evt.WaitOne(TimeSpan.FromSeconds(30)));
                    uint bytesTransfered;
                    var overlappedResult = GetOverlappedResult(file, &overlapped, out bytesTransfered, false);
                    Assert.Equal((uint)testDataSize, bytesTransfered);
                    Assert.True(overlappedResult);
                }

                Assert.Equal(expected, actual);
            }
        }
        finally
        {
            File.Delete(testPath);
        }
    }

    [Fact]
    public void WriteFile_CanWriteSynchronously()
    {
        var testPath = Path.GetTempFileName();
        try
        {
            const int testDataSize = 256;
            var expected = new byte[testDataSize];
            this.random.NextBytes(expected);

            using (var file = CreateFile(
                testPath,
                PInvoke.Kernel32.FileAccess.GenericWrite,
                PInvoke.Kernel32.FileShare.None,
                IntPtr.Zero,
                CreationDisposition.OpenExisting,
                CreateFileFlags.NormalAttribute,
                new SafeObjectHandle()))
            {
                var bytesWritten = WriteFile(file, new ArraySegment<byte>(expected));
                Assert.Equal((uint)testDataSize, bytesWritten);
            }

            var actual = File.ReadAllBytes(testPath);

            Assert.Equal(expected, actual);
        }
        finally
        {
            File.Delete(testPath);
        }
    }

    [Fact]
    public unsafe void WriteFile_CanWriteOverlappedWithWait()
    {
        var testPath = Path.GetTempFileName();
        try
        {
            const int testDataSize = 256;
            var expected = new byte[testDataSize];
            this.random.NextBytes(expected);

            using (var file = CreateFile(
                testPath,
                PInvoke.Kernel32.FileAccess.GenericWrite,
                PInvoke.Kernel32.FileShare.None,
                IntPtr.Zero,
                CreationDisposition.OpenExisting,
                CreateFileFlags.OverlappedFlag,
                new SafeObjectHandle()))
            {
                var overlapped = default(OVERLAPPED);
                fixed (byte* pExpected = expected)
                {
                    var result = WriteFile(file, pExpected, testDataSize, null, &overlapped);
                    if (result)
                    {
                        // We can't really test anything not covered by another test here :(
                        return;
                    }

                    var lastError = GetLastError();
                    Assert.Equal(Win32ErrorCode.ERROR_IO_PENDING, lastError);
                    uint bytesTransfered;
                    var overlappedResult = GetOverlappedResult(file, &overlapped, out bytesTransfered, true);
                    Assert.Equal((uint)testDataSize, bytesTransfered);
                    Assert.True(overlappedResult);
                }
            }

            var actual = File.ReadAllBytes(testPath);

            Assert.Equal(expected, actual);
        }
        finally
        {
            File.Delete(testPath);
        }
    }

    [Fact]
    public unsafe void WriteFile_CanWriteOverlappedWithWaitHandle()
    {
        var testPath = Path.GetTempFileName();
        try
        {
            const int testDataSize = 256;
            var expected = new byte[testDataSize];
            this.random.NextBytes(expected);

            using (var file = CreateFile(
                testPath,
                PInvoke.Kernel32.FileAccess.GenericWrite,
                PInvoke.Kernel32.FileShare.None,
                IntPtr.Zero,
                CreationDisposition.OpenExisting,
                CreateFileFlags.OverlappedFlag,
                new SafeObjectHandle()))
            {
                var overlapped = default(OVERLAPPED);
                var evt = new ManualResetEvent(false);
                overlapped.hEvent = evt.SafeWaitHandle.DangerousGetHandle();
                fixed (byte* pExpected = expected)
                {
                    var result = WriteFile(file, pExpected, testDataSize, null, &overlapped);
                    if (result)
                    {
                        // We can't really test anything not covered by another test here :(
                        return;
                    }

                    var lastError = GetLastError();
                    Assert.Equal(Win32ErrorCode.ERROR_IO_PENDING, lastError);
                    Assert.True(evt.WaitOne(TimeSpan.FromSeconds(30)));
                    uint bytesTransfered;
                    var overlappedResult = GetOverlappedResult(file, &overlapped, out bytesTransfered, false);
                    Assert.Equal((uint)testDataSize, bytesTransfered);
                    Assert.True(overlappedResult);
                }
            }

            var actual = File.ReadAllBytes(testPath);

            Assert.Equal(expected, actual);
        }
        finally
        {
            File.Delete(testPath);
        }
    }

    [Fact]
    public unsafe void CancelIo_CancelWrite()
    {
        var testPath = Path.GetTempFileName();
        try
        {
            const int testDataSize = 256;
            var buffer = new byte[testDataSize];

            using (var file = CreateFile(
                testPath,
                PInvoke.Kernel32.FileAccess.GenericWrite,
                PInvoke.Kernel32.FileShare.None,
                IntPtr.Zero,
                CreationDisposition.OpenExisting,
                CreateFileFlags.OverlappedFlag,
                new SafeObjectHandle()))
            {
                var overlapped = default(OVERLAPPED);
                fixed (byte* pExpected = buffer)
                {
                    var result = WriteFile(file, pExpected, testDataSize, null, &overlapped);
                    if (result)
                    {
                        // We can't really test anything not covered by another test here :(
                        return;
                    }

                    var lastError = GetLastError();
                    Assert.Equal(Win32ErrorCode.ERROR_IO_PENDING, lastError);
                    try
                    {
                        Assert.True(CancelIo(file));
                    }
                    finally
                    {
                        uint bytesTransfered;
                        GetOverlappedResult(file, &overlapped, out bytesTransfered, true);
                    }
                }
            }
        }
        finally
        {
            File.Delete(testPath);
        }
    }

    [Fact]
    public unsafe void CancelIoEx_CancelWriteAll()
    {
        var testPath = Path.GetTempFileName();
        try
        {
            const int testDataSize = 256;
            var buffer = new byte[testDataSize];

            using (var file = CreateFile(
                testPath,
                PInvoke.Kernel32.FileAccess.GenericWrite,
                PInvoke.Kernel32.FileShare.None,
                IntPtr.Zero,
                CreationDisposition.OpenExisting,
                CreateFileFlags.OverlappedFlag,
                new SafeObjectHandle()))
            {
                var overlapped = default(OVERLAPPED);
                fixed (byte* pExpected = buffer)
                {
                    var result = WriteFile(file, pExpected, testDataSize, null, &overlapped);
                    if (result)
                    {
                        // We can't really test anything not covered by another test here :(
                        return;
                    }

                    var lastError = GetLastError();
                    Assert.Equal(Win32ErrorCode.ERROR_IO_PENDING, lastError);
                    try
                    {
                        var cancelled = CancelIoEx(file, null);

                        // We can't assert that it's true as if the IO finished already it'll fail with ERROR_NOT_FOUND
                        if (!cancelled)
                        {
                            Assert.Equal(Win32ErrorCode.ERROR_NOT_FOUND, GetLastError());
                        }
                    }
                    finally
                    {
                        uint bytesTransfered;
                        GetOverlappedResult(file, &overlapped, out bytesTransfered, true);
                    }
                }
            }
        }
        finally
        {
            File.Delete(testPath);
        }
    }

    [Fact]
    public unsafe void CancelIoEx_CancelWriteSpecific()
    {
        var testPath = Path.GetTempFileName();
        try
        {
            const int testDataSize = 256;
            var buffer = new byte[testDataSize];

            using (var file = CreateFile(
                testPath,
                PInvoke.Kernel32.FileAccess.GenericWrite,
                PInvoke.Kernel32.FileShare.None,
                IntPtr.Zero,
                CreationDisposition.OpenExisting,
                CreateFileFlags.OverlappedFlag,
                new SafeObjectHandle()))
            {
                var overlapped = default(OVERLAPPED);
                fixed (byte* pExpected = buffer)
                {
                    var result = WriteFile(file, pExpected, testDataSize, null, &overlapped);
                    if (result)
                    {
                        // We can't really test anything not covered by another test here :(
                        return;
                    }

                    var lastError = GetLastError();
                    Assert.Equal(Win32ErrorCode.ERROR_IO_PENDING, lastError);
                    try
                    {
                        var cancelled = CancelIoEx(file, &overlapped);

                        // We can't assert that it's true as if the IO finished already it'll fail with ERROR_NOT_FOUND
                        if (!cancelled)
                        {
                            Assert.Equal(Win32ErrorCode.ERROR_NOT_FOUND, GetLastError());
                        }
                    }
                    finally
                    {
                        uint bytesTransfered;
                        GetOverlappedResult(file, &overlapped, out bytesTransfered, true);
                    }
                }
            }
        }
        finally
        {
            File.Delete(testPath);
        }
=======
    public void IsWow64Process_ReturnExpectedValue()
    {
        var expected = Environment.Is64BitOperatingSystem && !Environment.Is64BitProcess;
        var actual = IsWow64Process(GetCurrentProcess());
        Assert.Equal(expected, actual);
>>>>>>> 37a0d497
    }
}<|MERGE_RESOLUTION|>--- conflicted
+++ resolved
@@ -154,7 +154,6 @@
     }
 
     [Fact]
-<<<<<<< HEAD
     public void ReadFile_CanReadSynchronously()
     {
         var testPath = Path.GetTempFileName();
@@ -573,12 +572,14 @@
         {
             File.Delete(testPath);
         }
-=======
+
+    }
+
+    [Fact]
     public void IsWow64Process_ReturnExpectedValue()
     {
         var expected = Environment.Is64BitOperatingSystem && !Environment.Is64BitProcess;
         var actual = IsWow64Process(GetCurrentProcess());
         Assert.Equal(expected, actual);
->>>>>>> 37a0d497
     }
 }